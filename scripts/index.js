#! /usr/bin/env node
const { program } = require('commander');
const { version } = require('../package.json');

let lastTrace = '';
let compilingIndex = 1;
const buildModes = ['ssg', 'spa', 'ssr'];

const webpack = require('webpack');
const config = require('../webpack.config');

<<<<<<< HEAD
const getCompiler = ({ environment, input }) => webpack(config.map((env) => env(null, { environment, input })));

const logCompiling = showCompiling => showCompiling && console.log(" ⚙️  Compiling changes...");
=======
const params = require('minimist')(process.argv.slice(3));

const environment = command === 'start' ? 'development' : 'production';
const { input } = params;

process.env.PORT = params.port || process.env.PORT;
const compiler = webpack(config.map((env) => env(null, { environment, input })));

let lastTrace = '';
let compilingIndex = 1;

function logCompiling(showCompiling) {
  if(!showCompiling) return;
  console.log(" ⚙️  Compiling changes...");
}
>>>>>>> 38fa6182

function logTrace(stats, showCompiling) {
  if (stats.hasErrors()) {
    const [file, loader, ...trace] = stats.toJson('errors-only', { colors: true }).children[0].errors[0].split('\n');
    if (loader.indexOf('/nullstack/loaders') === -1) trace.unshift(loader)
    const currentTrace = trace.join(' ');
    if (lastTrace === currentTrace) return;
    lastTrace = currentTrace;
    logCompiling(showCompiling);
    console.log(` 💥️ There is an error preventing compilation in \x1b[31m${file}\x1b[0m`);
    for (const line of trace) {
      console.log('\x1b[31m%s\x1b[0m', '    ' + line.trim());
    }
    console.log();
    compilingIndex = 0;
    return
  }

  compilingIndex++;
  if (compilingIndex % 2 === 0) {
    logCompiling(showCompiling);
    compilingIndex = 0;
  }
  lastTrace = '';
}

function start({ input, port }) {
  const environment = 'development';
  const compiler = getCompiler({ environment, input });

  process.env['NULLSTACK_SERVER_PORT'] = port;
  console.log(` 🚀️ Starting your application in ${environment} mode...`);
  console.log();
  compiler.watch({}, (error, stats) => logTrace(stats, true));
}

function build({ input, mode, output }) {
  const environment = 'production';
  const compiler = getCompiler({ environment, input });

  console.log(` 🚀️ Building your application in ${mode} mode...`);
  compiler.run((error, stats) => {
    logTrace(stats, false);
    if (stats.hasErrors()) return;
    buildModes.includes(mode) && require(`../builders/${mode}`)(output);
  });
}

program.command('start')
  .alias('s')
  .description('Start application')
  .option('-p, --port <port>', 'Port to start application', 5000)
  .option('-i, --input <input>', 'Project folder to start')
  .action(start)
program
  .command('build')
  .alias('b')
  .description('Build application')
  .option('-m, --mode <mode>', 'Build', 'ssr')
  .option('-i, --input <input>', 'Project folder to build')
  .option('-o, --output <output>', 'Build to folder')
  .action(build)

program.version(version).parse(process.argv);<|MERGE_RESOLUTION|>--- conflicted
+++ resolved
@@ -9,27 +9,15 @@
 const webpack = require('webpack');
 const config = require('../webpack.config');
 
-<<<<<<< HEAD
-const getCompiler = ({ environment, input }) => webpack(config.map((env) => env(null, { environment, input })));
-
-const logCompiling = showCompiling => showCompiling && console.log(" ⚙️  Compiling changes...");
-=======
-const params = require('minimist')(process.argv.slice(3));
-
-const environment = command === 'start' ? 'development' : 'production';
-const { input } = params;
-
-process.env.PORT = params.port || process.env.PORT;
-const compiler = webpack(config.map((env) => env(null, { environment, input })));
-
-let lastTrace = '';
-let compilingIndex = 1;
+function getCompiler(options) {
+  const configs = config.map((env) => env(null, options))
+  return webpack(configs)
+}
 
 function logCompiling(showCompiling) {
   if(!showCompiling) return;
   console.log(" ⚙️  Compiling changes...");
 }
->>>>>>> 38fa6182
 
 function logTrace(stats, showCompiling) {
   if (stats.hasErrors()) {
@@ -47,7 +35,6 @@
     compilingIndex = 0;
     return
   }
-
   compilingIndex++;
   if (compilingIndex % 2 === 0) {
     logCompiling(showCompiling);
@@ -59,7 +46,6 @@
 function start({ input, port }) {
   const environment = 'development';
   const compiler = getCompiler({ environment, input });
-
   process.env['NULLSTACK_SERVER_PORT'] = port;
   console.log(` 🚀️ Starting your application in ${environment} mode...`);
   console.log();
@@ -69,7 +55,6 @@
 function build({ input, mode, output }) {
   const environment = 'production';
   const compiler = getCompiler({ environment, input });
-
   console.log(` 🚀️ Building your application in ${mode} mode...`);
   compiler.run((error, stats) => {
     logTrace(stats, false);
@@ -84,6 +69,7 @@
   .option('-p, --port <port>', 'Port to start application', 5000)
   .option('-i, --input <input>', 'Project folder to start')
   .action(start)
+
 program
   .command('build')
   .alias('b')
