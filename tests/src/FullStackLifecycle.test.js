<<<<<<< HEAD
beforeAll(async () => {
  await page.goto('http://localhost:6969/full-stack-lifecycle');
=======
const puppeteer = require('puppeteer');

let browser;

beforeAll(async () => {
  browser = await puppeteer.launch();
>>>>>>> 5f4c225e
});

describe('FullStackLifecycle ssr', () => {

  let page;

  beforeAll(async () => {
    page = await browser.newPage();
    await page.goto('http://localhost:6969/full-stack-lifecycle');
  });

  test('prepare should run', async () => {
    await page.waitForSelector('[data-prepared]');
    const element = await page.$('[data-prepared]');
    expect(element).toBeTruthy();
  });

  test('prepare should run in the server for ssr', async () => {
    await page.waitForSelector('[data-prepare-env="server"]');
    const element = await page.$('[data-prepare-env="server"]');
    expect(element).toBeTruthy();
  });

  test('initiate should run', async () => {
    await page.waitForSelector('[data-initiated]');
    const element = await page.$('[data-initiated]');
    expect(element).toBeTruthy();
  });

  test('initiate should run in the server for ssr', async () => {
    await page.waitForSelector('[data-initiate-env="server"]');
    const element = await page.$('[data-initiate-env="server"]');
    expect(element).toBeTruthy();
  });

  test('launch should run', async () => {
    await page.waitForSelector('[data-launched]');
    const element = await page.$('[data-launched]');
    expect(element).toBeTruthy();
  });

  test('launch should run in the server for ssr', async () => {
    await page.waitForSelector('[data-launch-env="server"]');
    const element = await page.$('[data-launch-env="server"]');
    expect(element).toBeTruthy();
  });

  test('hydrate should run', async () => {
    await page.waitForSelector('[data-hydrated]');
    const element = await page.$('[data-hydrated]');
    expect(element).toBeTruthy();
  });

  test('update should run', async () => {
    await page.waitForSelector('[data-updated]');
    const element = await page.$('[data-updated]');
    expect(element).toBeTruthy();
  });

  test('terminate should run', async () => {
    await page.click('a[href="/"]');
    await page.waitForFunction(() => location.search == '?terminated=true');
    const element = await page.$('.FullStackLifecycle');
    expect(element).toBeFalsy();
  });

});

describe('FullStackLifecycle spa', () => {

  let page;

  beforeAll(async () => {
    page = await browser.newPage();
    await page.goto('http://localhost:6969/');
    await page.click('a[href="/full-stack-lifecycle"]')
  });

  test('prepare should run', async () => {
    await page.waitForSelector('[data-prepared]');
    const element = await page.$('[data-prepared]');
    expect(element).toBeTruthy();
  });

  test('prepare should run in the client for spa', async () => {
    await page.waitForSelector('[data-prepare-env="client"]');
    const element = await page.$('[data-prepare-env="client"]');
    expect(element).toBeTruthy();
  });

  test('initiate should run', async () => {
    await page.waitForSelector('[data-initiated]');
    const element = await page.$('[data-initiated]');
    expect(element).toBeTruthy();
  });

  test('initiate should run in the client for spa', async () => {
    await page.waitForSelector('[data-initiate-env="client"]');
    const element = await page.$('[data-initiate-env="client"]');
    expect(element).toBeTruthy();
  });

  test('launch should run', async () => {
    await page.waitForSelector('[data-launched]');
    const element = await page.$('[data-launched]');
    expect(element).toBeTruthy();
  });

  test('launch should run in the client for spa', async () => {
    await page.waitForSelector('[data-launch-env="client"]');
    const element = await page.$('[data-launch-env="client"]');
    expect(element).toBeTruthy();
  });

  test('hydrate should run', async () => {
    await page.waitForSelector('[data-hydrated]');
    const element = await page.$('[data-hydrated]');
    expect(element).toBeTruthy();
  });

  test('update should run', async () => {
    await page.waitForSelector('[data-updated]');
    const element = await page.$('[data-updated]');
    expect(element).toBeTruthy();
  });

  test('terminate should run', async () => {
    await page.click('a[href="/"]');
    await page.waitForFunction(() => location.search == '?terminated=true');
    const element = await page.$('.FullStackLifecycle');
    expect(element).toBeFalsy();
  });

});<|MERGE_RESOLUTION|>--- conflicted
+++ resolved
@@ -1,22 +1,6 @@
-<<<<<<< HEAD
-beforeAll(async () => {
-  await page.goto('http://localhost:6969/full-stack-lifecycle');
-=======
-const puppeteer = require('puppeteer');
-
-let browser;
-
-beforeAll(async () => {
-  browser = await puppeteer.launch();
->>>>>>> 5f4c225e
-});
-
 describe('FullStackLifecycle ssr', () => {
 
-  let page;
-
   beforeAll(async () => {
-    page = await browser.newPage();
     await page.goto('http://localhost:6969/full-stack-lifecycle');
   });
 
@@ -79,10 +63,7 @@
 
 describe('FullStackLifecycle spa', () => {
 
-  let page;
-
   beforeAll(async () => {
-    page = await browser.newPage();
     await page.goto('http://localhost:6969/');
     await page.click('a[href="/full-stack-lifecycle"]')
   });
