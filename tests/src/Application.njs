--- conflicted
+++ resolved
@@ -93,11 +93,8 @@
         <UnderscoredAttributes route="/underscored-attributes" />
         <IsomorphicStartup route="/isomorphic-startup" />
         <WorkerVerbs route="/worker-verbs" />
-<<<<<<< HEAD
         <TypeScript route="/typescript" />
-=======
         <LazyComponentLoader route="/lazy-component" />
->>>>>>> b28db29b
         <ErrorPage route="*" />
       </main>
     )
