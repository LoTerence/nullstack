{
  "name": "nullstack",
<<<<<<< HEAD
  "version": "0.19.3",
=======
  "version": "0.20.0",
>>>>>>> 714b5118
  "description": "Feature-Driven Full Stack JavaScript Components",
  "main": "./types/index.d.ts",
  "author": "Mortaro",
  "repository": "github:nullstack/nullstack",
  "homepage": "https://nullstack.app",
  "license": "MIT",
  "bin": {
    "nullstack": "./scripts/index.js"
  },
  "types": "./types/index.d.ts",
  "scripts": {
    "lint": "eslint \"**/*.{js,jsx,ts,tsx,njs,nts}\" --fix"
  },
  "dependencies": {
    "@swc/core": "1.3.35",
    "babel-loader": "9.1.2",
    "body-parser": "1.20.1",
    "commander": "10.0.0",
    "copy-webpack-plugin": "^11.0.0",
    "css-loader": "6.7.3",
    "css-minimizer-webpack-plugin": "^4.2.2",
    "dotenv": "16.0.3",
    "eslint-plugin-nullstack": "0.0.26",
    "express": "4.18.2",
    "fs-extra": "11.1.0",
    "lightningcss": "^1.19.0",
    "mini-css-extract-plugin": "2.7.2",
    "node-fetch": "2.6.7",
    "nodemon-webpack-plugin": "^4.8.1",
    "sass": "1.58.0",
    "sass-loader": "13.2.0",
    "style-loader": "^3.3.1",
    "swc-loader": "0.2.3",
    "swc-plugin-nullstack": "0.1.3",
    "terser-webpack-plugin": "5.3.6",
    "webpack": "^5.0.0",
    "webpack-dev-server": "4.11.1",
    "webpack-hot-middleware": "^2.25.3"
  },
  "devDependencies": {
    "webpack-dev-middleware": "github:Mortaro/webpack-dev-middleware#fix-write-to-disk-cleanup"
  }
}<|MERGE_RESOLUTION|>--- conflicted
+++ resolved
@@ -1,10 +1,6 @@
 {
   "name": "nullstack",
-<<<<<<< HEAD
-  "version": "0.19.3",
-=======
   "version": "0.20.0",
->>>>>>> 714b5118
   "description": "Feature-Driven Full Stack JavaScript Components",
   "main": "./types/index.d.ts",
   "author": "Mortaro",
