--- conflicted
+++ resolved
@@ -219,23 +219,12 @@
     })
   ]
   if (argv.environment === 'production') {
-<<<<<<< HEAD
-    if (argv.environment === 'production') {
-      plugins.push(new PurgecssPlugin({
-        paths: glob.sync(`src/**/*`, { nodir: true }),
-        content: ['./**/*.njs'],
-        safelist: ['script', 'body', 'html', 'style'],
-        defaultExtractor: content => content.match(/[\w-/:]+(?<!:)/g) || [],
-      }));
-    }
-=======
     plugins.push(new PurgecssPlugin({
       paths: glob.sync(`src/**/*`, { nodir: true }),
       content: ['./**/*.njs'],
-      whitelist: ['script', 'body', 'html', 'style'],
+      safelist: ['script', 'body', 'html', 'style'],
       defaultExtractor: content => content.match(/[\w-/:\\\.\[\]]+(?<!:)/g) || [],
     }));
->>>>>>> 29ab3fb8
   }
   return {
     mode: argv.environment,
