const path = require('path');
const glob = require('glob');
const NodemonPlugin = require('nodemon-webpack-plugin');
const MiniCssExtractPlugin = require("mini-css-extract-plugin");
const TerserPlugin = require('terser-webpack-plugin');
const PurgecssPlugin = require('purgecss-webpack-plugin');
const crypto = require("crypto");
const { readdirSync } = require('fs');

const buildKey = crypto.randomBytes(20).toString('hex');

const babel = {
  test: /\.js$/,
  resolve: {
    extensions: ['.njs', '.js', '.nts', '.ts']
  },
  use: {
    loader: 'babel-loader',
    options: {
      "presets": [
        ["@babel/preset-env", { "targets": { node: "10" } }]
      ],
      "plugins": [
        "@babel/plugin-proposal-export-default-from",
        "@babel/plugin-proposal-class-properties"
      ]
    }
  }
};

const nullstackJavascript = {
  test: /\.(njs|nts)$/,
  resolve: {
    extensions: ['.njs', '.js', '.nts', '.ts']
  },
  use: {
    loader: 'babel-loader',
    options: {
      "presets": [
        ["@babel/preset-env", { "targets": { node: "10" } }],
        "@babel/preset-react",
      ],
      "plugins": [
        "@babel/plugin-proposal-export-default-from",
        "@babel/plugin-proposal-class-properties",
        ["@babel/plugin-transform-react-jsx", {
          "pragma": "Nullstack.element",
          "pragmaFrag": "Nullstack.fragment",
          "throwIfNamespace": false
        }]
      ]
    }
  }
};

const nullstackTypescript = {
  test: /\.nts$/,
  resolve: {
    extensions: ['.njs', '.js', '.nts', '.ts']
  },
  use: {
    loader: 'babel-loader',
    options: {
      "presets": [
        ["@babel/preset-env", { "targets": { node: "10" } }],
        "@babel/preset-react",
      ],
      "plugins": [
        ["@babel/plugin-transform-typescript", { isTSX: true, allExtensions: true, tsxPragma: "Nullstack.element", tsxPragmaFrag: "Nullstack.fragment" }],
        ["@babel/plugin-transform-react-jsx", {
          "pragma": "Nullstack.element",
          "pragmaFrag": "Nullstack.fragment",
          "throwIfNamespace": false
        }]
      ]
    }
  }
};

function server(env, argv) {
  const dir = argv.input || '../..';
  const icons = {};
  const publicFiles = readdirSync(path.join(__dirname, dir, 'public'));
  for (const file of publicFiles) {
    if (file.startsWith('icon-')) {
      const size = file.split('x')[1].split('.')[0];
      icons[size] = '/' + file;
    }
  }
  const folder = argv.environment === 'development' ? '.development' : '.production';
  const devtool = argv.environment === 'development' ? 'cheap-inline-module-source-map' : 'none';
  const minimize = argv.environment !== 'development';
  const plugins = argv.environment === 'development' ? ([
    new NodemonPlugin({
      watch: path.resolve('./.development'),
      script: './.development/server.js',
      nodeArgs: ['--enable-source-maps'],
      quiet: true
    })
  ]) : undefined;
  return {
    mode: argv.environment,
    entry: './server.js',
    output: {
      path: path.resolve(__dirname, dir + '/' + folder + '/'),
      filename: 'server.js',
      libraryTarget: 'umd'
    },
    optimization: {
      minimize: minimize,
      minimizer: [
        new TerserPlugin({
          terserOptions: {
            //keep_classnames: true,
            keep_fnames: true
          }
        })
      ]
    },
    devtool,
    stats: 'errors-only',
    module: {
      rules: [
        {
          test: /nullstack.js$/,
          loader: 'string-replace-loader',
          options: {
            multiple: [
              { search: '{{NULLSTACK_ENVIRONMENT_NAME}}', replace: 'server', flags: 'ig' }
            ]
          }
        },
        {
          test: /environment.js$/,
          loader: 'string-replace-loader',
          options: {
            multiple: [
              { search: '{{NULLSTACK_ENVIRONMENT_KEY}}', replace: buildKey, flags: 'ig' }
            ]
          }
        },
        {
          test: /project.js$/,
          loader: 'string-replace-loader',
          options: {
            multiple: [
              { search: '{{NULLSTACK_PROJECT_ICONS}}', replace: JSON.stringify(icons), flags: 'ig' }
            ]
          }
        },
        babel,
        nullstackJavascript,
        {
          test: /.(njs|nts)$/,
          loader: path.resolve('./node_modules/nullstack/loaders/inject-nullstack.js'),
        },
        {
          test: /.(njs|nts)$/,
          loader: path.resolve('./node_modules/nullstack/loaders/register-static-from-server.js'),
        },
        {
          test: /\.s?[ac]ss$/,
          use: [
            { loader: 'ignore-loader' }
          ]
        },
        nullstackTypescript,
        {
          test: /.(njs|nts)$/,
          loader: path.resolve('./node_modules/nullstack/loaders/add-source-to-node.js'),
        },
        {
          test: /.(njs|nts)$/,
          loader: path.resolve('./node_modules/nullstack/loaders/register-inner-components.js'),
        },
      ]
    },
    target: 'node',
    node: {
      __dirname: false,
      __filename: false,
    },
    plugins
  }
}

function client(env, argv) {
  const dir = argv.input || '../..';
  const folder = argv.environment === 'development' ? '.development' : '.production';
  const devtool = argv.environment === 'development' ? 'cheap-inline-module-source-map' : 'none';
  const minimize = argv.environment !== 'development';
  let liveReload = {};
  if (argv.environment !== 'development') {
    liveReload = {
      test: /liveReload.js$/,
      use: [
        { loader: 'ignore-loader' }
      ]
    }
  }
  const plugins = [
    new MiniCssExtractPlugin({
      filename: "client.css"
    })
  ]
  if (argv.environment === 'production') {
<<<<<<< HEAD
    plugins.push(new PurgecssPlugin({
      paths: glob.sync(`src/**/*`, { nodir: true }),
      content: ['./**/*.njs'],
      whitelist: ['script', 'body', 'html', 'style'],
      defaultExtractor: content => content.match(/[\w-/:]+(?<!:)/g) || [],
    }));
=======
    if (argv.environment === 'production') {
      plugins.push(new PurgecssPlugin({
        paths: glob.sync(`src/**/*`, { nodir: true }),
        content: ['./**/*.njs'],
        whitelist: ['script', 'body', 'html', 'style'],
        defaultExtractor: content => content.match(/[\w-/:\\\.\[\]]+(?<!:)/g) || [],
      }));
    }
>>>>>>> 9b6096a3
  }
  return {
    mode: argv.environment,
    entry: './client.js',
    output: {
      publicPath: `/`,
      path: path.resolve(__dirname, dir + '/' + folder + '/'),
      filename: 'client.js'
    },
    optimization: {
      minimize: minimize,
      minimizer: [
        new TerserPlugin({
          terserOptions: {
            //keep_classnames: true,
            keep_fnames: true
          }
        })
      ]
    },
    devtool,
    stats: 'errors-only',
    module: {
      rules: [

        {
          test: /nullstack.js$/,
          loader: 'string-replace-loader',
          options: {
            multiple: [
              { search: '{{NULLSTACK_ENVIRONMENT_NAME}}', replace: 'client', flags: 'ig' }
            ]
          }
        },
        babel,
        nullstackJavascript,
        {
          test: /.(njs|nts)$/,
          loader: path.resolve('./node_modules/nullstack/loaders/remove-import-from-client.js'),
        },
        {
          test: /.(njs|nts)$/,
          loader: path.resolve('./node_modules/nullstack/loaders/inject-nullstack.js'),
        },
        {
          test: /.(njs|nts)$/,
          loader: path.resolve('./node_modules/nullstack/loaders/remove-static-from-client.js'),
        },
        {
          test: /\.s?[ac]ss$/,
          use: [
            MiniCssExtractPlugin.loader,
            { loader: 'css-loader' },
            { loader: 'sass-loader' }
          ],
        },
        liveReload,
        nullstackTypescript,
        {
          test: /.(njs|nts)$/,
          loader: path.resolve('./node_modules/nullstack/loaders/add-source-to-node.js'),
        },
        {
          test: /.(njs|nts)$/,
          loader: path.resolve('./node_modules/nullstack/loaders/register-inner-components.js'),
        },
      ]
    },
    target: 'web',
    plugins
  }
}

module.exports = [server, client]<|MERGE_RESOLUTION|>--- conflicted
+++ resolved
@@ -204,23 +204,12 @@
     })
   ]
   if (argv.environment === 'production') {
-<<<<<<< HEAD
     plugins.push(new PurgecssPlugin({
       paths: glob.sync(`src/**/*`, { nodir: true }),
       content: ['./**/*.njs'],
       whitelist: ['script', 'body', 'html', 'style'],
-      defaultExtractor: content => content.match(/[\w-/:]+(?<!:)/g) || [],
+      defaultExtractor: content => content.match(/[\w-/:\\\.\[\]]+(?<!:)/g) || [],
     }));
-=======
-    if (argv.environment === 'production') {
-      plugins.push(new PurgecssPlugin({
-        paths: glob.sync(`src/**/*`, { nodir: true }),
-        content: ['./**/*.njs'],
-        whitelist: ['script', 'body', 'html', 'style'],
-        defaultExtractor: content => content.match(/[\w-/:\\\.\[\]]+(?<!:)/g) || [],
-      }));
-    }
->>>>>>> 9b6096a3
   }
   return {
     mode: argv.environment,
